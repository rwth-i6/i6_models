--- conflicted
+++ resolved
@@ -27,8 +27,6 @@
     dropout: float
     activation: Union[nn.Module, Callable[[torch.Tensor], torch.Tensor]]
     norm: Union[nn.Module, Callable[[torch.Tensor], torch.Tensor]]
-<<<<<<< HEAD
-=======
 
     def check_valid(self):
         assert self.kernel_size % 2 == 1, "ConformerConvolutionV1 only supports odd kernel sizes"
@@ -36,7 +34,6 @@
     def __post_init__(self):
         super().__post_init__()
         self.check_valid()
->>>>>>> 4ce54198
 
 
 class ConformerConvolutionV1(nn.Module):
